# Changelog

All notable changes to this project will be documented in this file.

The format is based on [Keep a Changelog](https://keepachangelog.com/en/1.0.0/),
and this project adheres to [Semantic Versioning](https://semver.org/spec/v2.0.0.html),
with one exception: small features that only simplify access to certain parts of the
ZOS-API can also be added in patch releases.

## [Unreleased]

### Added

### Fixed

<<<<<<< HEAD
- `zospy.analyses.wavefront.ZernikeStandardCoefficients` now supports non-zero fields in the X-direction (#139)
=======
### Changed

### Deprecated

### Removed

## [[2.0.0]](https://github.com/MREYE-LUMC/ZOSPy/releases/tag/v2.0.0) - 2025-03-17

### Added

- `zospy.zpcore.ZOS.get_instance` to get the existing `ZOS` instance, if present (#107).
- Test reference data for OpticStudio 2025 R1. This is now the reference version for the tests (#127).

### Fixed

- `zospy.analyses.base.Analysis` now raises an `AttributeError` when trying to set an attribute that is not present in the OpticStudio analysis object (#106).
- Obtain correct minimum x and y values in data grids for `zospy.analyses.extendedscene.geometric_image_analysis` (#103).
- Setting beam and fiber type with external files in `zospy.analyses.physicaloptics.physical_optics_propagation` (#114)
>>>>>>> 7f2810b3

### Changed

- `zospy.zpcore.ZOS` now uses a singleton pattern to ensure only one instance of `ZOS` is created. If a second instance is created, the existing instance is returned instead and a warning is raised (#107)
- `zospy.zpcore.OpticStudioSystem._ZOS` was renamed to `ZOS`, making it a public attribute (#107)
- `zospy.analyses.new_analysis`: `settings_first` is now a keyword-only argument.
- `zospy.api.apisupport.load_zosapi_nethelper`: `preload` is now a keyword-only argument.
- `zospy.api.apisupport.load_zosapi`: `preload` is now a keyword-only argument.
- `zospy.functions.lde.find_surface_by_comment`: `case_sensitive` is now a keyword-only argument.
- `zospy.functions.nce.find_object_by_comment`: `case_sensitive` is now a keyword-only argument.
- `zospy.utils.flatten_dict`: `keep_unflattened` is now a keyword-only argument.
- `zospy.zpcore.OpticStudioSystem.load`: `saveifneeded` is now a keyword-only argument.
- `zospy.zpcore.OpticStudioSystem.new`: `saveifneeded` is now a keyword-only argument.
- `zospy.zpcore.OpticStudioSystem.close`: `saveifneeded` is now a keyword-only argument.
- `zospy.zpcore.ZOS.__init__`: all parameters are now keyword-only arguments.
- Replaced `zospy.utils.zputils.rsetattr` with `zospy.utils.zputils.attrsetter`, based on `operator.attrgetter`.
- `zospy.analyses` now uses a new, object-oriented interface for OpticStudio analyses (#118). The old interface is now deprecated, but still available in `zospy.analyses.old`.
  See discussion [#87](https://github.com/MREYE-LUMC/ZOSPy/discussions/87) and the release notes for more information.
- `zospy.utils.zputils.unpack_datagrid` now returns a DataGrid with column and row labels indicating the centers of the cells, instead
  of the bottom-left corners of the cells (#128).

### Deprecated

- `zospy.analyses.old` is deprecated in favor of the new object-oriented interface in `zospy.analyses` (#118).

### Removed

<<<<<<< HEAD
## [[2.0.0]](https://github.com/MREYE-LUMC/ZOSPy/releases/tag/v2.0.0) - 2025-03-17

### Added

- `zospy.zpcore.ZOS.get_instance` to get the existing `ZOS` instance, if present (#107).
- Test reference data for OpticStudio 2025 R1. This is now the reference version for the tests (#127).

### Fixed

- `zospy.analyses.base.Analysis` now raises an `AttributeError` when trying to set an attribute that is not present in the OpticStudio analysis object (#106).
- Obtain correct minimum x and y values in data grids for `zospy.analyses.extendedscene.geometric_image_analysis` (#103).
- Setting beam and fiber type with external files in `zospy.analyses.physicaloptics.physical_optics_propagation` (#114)

### Changed

- `zospy.zpcore.ZOS` now uses a singleton pattern to ensure only one instance of `ZOS` is created. If a second instance is created, the existing instance is returned instead and a warning is raised (#107)
- `zospy.zpcore.OpticStudioSystem._ZOS` was renamed to `ZOS`, making it a public attribute (#107)
- `zospy.analyses.new_analysis`: `settings_first` is now a keyword-only argument.
- `zospy.api.apisupport.load_zosapi_nethelper`: `preload` is now a keyword-only argument.
- `zospy.api.apisupport.load_zosapi`: `preload` is now a keyword-only argument.
- `zospy.functions.lde.find_surface_by_comment`: `case_sensitive` is now a keyword-only argument.
- `zospy.functions.nce.find_object_by_comment`: `case_sensitive` is now a keyword-only argument.
- `zospy.utils.flatten_dict`: `keep_unflattened` is now a keyword-only argument.
- `zospy.zpcore.OpticStudioSystem.load`: `saveifneeded` is now a keyword-only argument.
- `zospy.zpcore.OpticStudioSystem.new`: `saveifneeded` is now a keyword-only argument.
- `zospy.zpcore.OpticStudioSystem.close`: `saveifneeded` is now a keyword-only argument.
- `zospy.zpcore.ZOS.__init__`: all parameters are now keyword-only arguments.
- Replaced `zospy.utils.zputils.rsetattr` with `zospy.utils.zputils.attrsetter`, based on `operator.attrgetter`.
- `zospy.analyses` now uses a new, object-oriented interface for OpticStudio analyses (#118). The old interface is now deprecated, but still available in `zospy.analyses.old`.
  See discussion [#87](https://github.com/MREYE-LUMC/ZOSPy/discussions/87) and the release notes for more information.
- `zospy.utils.zputils.unpack_datagrid` now returns a DataGrid with column and row labels indicating the centers of the cells, instead
  of the bottom-left corners of the cells (#128).

### Deprecated

- `zospy.analyses.old` is deprecated in favor of the new object-oriented interface in `zospy.analyses` (#118).

### Removed

=======
>>>>>>> 7f2810b3
- `zospy.zpcore.ZOS.wakeup` is no longer needed, as the ZOS-API is now loaded in `zospy.zpcore.ZOS.__init__` (#107)
- `zospy.zpcore.ZOS.connect_as_extension`, `zospy.zpcore.ZOS.create_new_application` and `zospy.zpcore.ZOS.connect_as_standalone` have been removed in favor of `zospy.zpcore.ZOS.connect` (#107)
- `zospy.functions.nce.get_object_data` has been removed because it implements a conversion that is now done automatically by `zospy.api.codecs.OpticStudioInterfaceEncoder` (#107)
- Removed `zospy.utils.zputils.rgetattr` because `operator.attrgetter` does the same thing.

## [[1.3.1]](https://github.com/MREYE-LUMC/ZOSPy/releases/tag/v1.3.1) - 2025-01-16

### Fixed

- Physical optics analysis start surface was hardcoded to 1 (#111, #112)

## [[1.3.0]](https://github.com/MREYE-LUMC/ZOSPy/releases/tag/v1.3.0) - 2024-10-30

### Added

- Wavefront analysis: `zospy.analyses.wavefront.wavefront_map` (!61)
- Extended scene analysis: `zospy.analyses.extendedscene.geometric_image_analysis` (!61)
- Physical optics analysis: `zospy.analyses.physicaloptics.physical_optics_propagation` (!61)
  - Helper functions to generate specific parameter dictionaries for these analyses: `zospy.analyses.physicaloptics.pop_create_beam_parameter_dict`, `zospy.analyses.physicaloptics.pop_create_fiber_parameter_dict`
- Convenience function to change the aperture type of a surface in sequential mode: `zospy.functions.lde.surface_change_aperturetype`
- Experimental new interface for analyses in `zospy.analyses.new` (#78, #15)
- Add support for system viewer exports in `zospy.analyses.systemviewers.viewer_3d` and
  `zospy.analyses.systemviewers.cross_section` (#80).

### Changed

- Updated `zospy.functions.lde.surface_change_type` to also support surfaces that require the specification of a file to load. (!61)
- Added support for dictionary parameters in both `zospy.tests` and `zospy.scripts.generate_test_reference_data`. (!61)

## [[1.2.1]](https://github.com/MREYE-LUMC/ZOSPy/releases/tag/v1.2.1) - 2024-03-11

### Fixed

- Unsupported locale setting on import (#66, #69)
- Zernike Standard Coefficients analysis parses dates as floats under German locale (#70)

### Changed

- Custom `__dir__` method for `zospy.analyses.base.Analysis`. 
  `dir` now shows both the wrapper members and the OpticStudio analysis members (!56)

## [[1.2.0]](https://github.com/MREYE-LUMC/ZOSPy/releases/tag/v1.2.0) - 2024-01-19

### Added

- New, unified, connection method `ZOS.connect`. This method replaces the existing connection methods
  `ZOS.connect_as_extension`, `ZOS.create_new_application` and `ZOS.connect_as_standalone`.
  The connection mode is passed as an argument and the primary system is always returned (!47) 
- The OpticStudio installation directory can be manually specified using the `opticstudio_directory` 
  parameter of the `ZOS` class. This is particularly useful if multiple OpticStudio versions are installed
  on the same system and you want to use a specific version (!47)
  - **Note:** when this parameter is used, the `ZOSAPI_NetHelper` is not loaded and `ZOS.ZOSAPI_NetHelper` 
    remains unset.
- `zospy.api.codecs` for customized conversions between ZOS-API types and Python types (!48)
- `zospy.api.codecs.OpticStudioInterfaceEncoder` for automatic downcasting of certain common generic interfaces
    to their implementation (e.g. the use of `__implementation__` is no longer needed) (!48)
- MTF analysis: `huygens_mtf` (#55)
- `pickup_chief_ray` solver (!38)
- `ZOS.disconnect` to disconnect from OpticStudio (!47)
- Support for OpticStudio 2024 R1 (!51)
- Support for Python 3.12 (!54)

### Fixed

- `OpticStudioSystem.load` fails silently when path is incorrect or relative (#34)
- Saving after connecting in extension mode fails because `OpticStudioSystem._OpenFile` is not set.
  When connecting in extension mode, `_OpenFile` is now set with the path to the opened system to prevent this (#41)

### Changed

- Changed license to MIT (#57, #58) - 2023-12-22
- Deleting a `zospy.zpcore.ZOS` object now automatically calls `ZOS.disconnect` (!47)
- When connecting in extension mode, it is not necessary anymore to save the primary system with 
  `OpticStudioSystem.save_as` before it can be saved with `OpticStudioSystem.save` (!47, #41)
- `zospy.analyses.base.Analysis` now uses `zospy.api.codecs.OpticStudioInterfaceEncoder` to downcast
    analysis interfaces to their implementation (!48)
- Accept relative paths and check if the path exists in `OpticStudioSystem.load` and `OpticStudioSystem.save_as` (!50)
- Use `zospy.constants.process_constant` for parsing the `from_column` argument of `zospy.solvers.surface_pickup`.
  This column can now be specified as either a value from `zospy.constants` or a string (!53)

### Deprecated

- `ZOS.connect_as_extension`, `ZOS.create_new_application` and `ZOS.connect_as_standalone`.
  They have been replaced with `ZOS.connect` (!47)
- `zospy.functions.nce.get_object_data` is deprecated because its task is now performed by
    `zospy.api.codecs.OpticStudioInterfaceEncoder` (!48)

### Removed

## [[1.1.2]](https://github.com/MREYE-LUMC/ZOSPy/releases/tag/v1.1.2) - 2023-12-13

### Fixed

- Reversed row index of datagrids in `zospy.utils.zputils.unpack_datagrid` (!42)

## [[1.1.1]](https://github.com/MREYE-LUMC/ZOSPy/releases/tag/v1.1.1) - 2023-09-25

### Added

- `ZOS.connect_as_standalone` as alias for `ZOS.create_new_application` (#26)
- New parameter `return_primary_system` for `ZOS.connect_as_extension` and `ZOS.create_new_application`. These methods return the primary optical system if this parameter is `True`. If the license is not valid for the ZOS-API, a `ConnectionRefusedError` is raised (#26)
- `zospy.functions.nce.get_object_data` to get the data of an NCE object (#30)

### Fixed

- Erroneous parsing of analyses results when textfile encoding was not set to `Unicode` by implementing `zospy.zpcore.ZOS.get_txt_file_encoding` (!36)
- Bug that did not allow users to change the LensUpdateMode directly through `OpticStudioSystem.LensUpdateMode` (#40)

### Changed

- Updated how and when constants in `zospy.api.config` are determined for more clarity (!39)
- Update the error message in `zospy.ZOS` to explain why only a single instance of `ZOS` is allowed (#24)
- Load ZOS-API DLLs in `ZOS.__init__` (#26)

### Deprecated

- Separate calls to `ZOS.wakeup` are now redundant. This method will be removed in a later release (#26)

## [[1.1.0]](https://github.com/MREYE-LUMC/ZOSPy/releases/tag/v1.1.0) - 2023-07-03

### Added

- Polarization analyses: `polarization_pupil_map`, `transmission` (#14)
- System viewer analyses: `cross_section`, `viewer_3d`, `shaded_model`, `nsc_3d_layout`, `nsc_shaded_model` (!20)
- Documentation for all examples (!25)
- `version` property for the `ZOS` class (!21)
- `zospy.utils.pyutils.atox`, `zospy.utils.pyutils.xtoa` and `_config.THOUSANDS_SEPARATOR` for locale-aware conversion between strings and numbers (!26)
- [.zenodo.json](.zenodo.json) to have more control over Zenodo (!32)
- `zospy.functions.lde.find_surface_by_comment` and `zospy.functions.nce.find_object_by_comment` to find LDE surfaces / NCE objects based on their comments (#18)

### Fixed

- Bug when setting the MTF type though the ZOS-API for OpticStudio < 21.2; added `zospy.analyses.mtf._correct_fft_through_focus_mtftype_api_bug` (!21)
- Incorrect implementation of `zospy.zpcore.ZOS.get_system` (!30)
- Incorrect examples in the docstrings of `zospy.functions.lde.surface_change_type` and `zospy.functions.nce.object_change_type` (!31)

### Changed

- Converted some examples into Jupyter notebooks
- Renamed `_config.DECIMAL` to `_config.DECIMAL_POINT` (!26)
- Use `.zmx` files instead of `.zos` files for unit test reference system files (!23)
- Updated compatibility information in README.md (!29)

### Removed

- Empty method `zospy.zpcore.ZOS.licence_check` (!30)<|MERGE_RESOLUTION|>--- conflicted
+++ resolved
@@ -13,10 +13,7 @@
 
 ### Fixed
 
-<<<<<<< HEAD
 - `zospy.analyses.wavefront.ZernikeStandardCoefficients` now supports non-zero fields in the X-direction (#139)
-=======
-### Changed
 
 ### Deprecated
 
@@ -34,7 +31,6 @@
 - `zospy.analyses.base.Analysis` now raises an `AttributeError` when trying to set an attribute that is not present in the OpticStudio analysis object (#106).
 - Obtain correct minimum x and y values in data grids for `zospy.analyses.extendedscene.geometric_image_analysis` (#103).
 - Setting beam and fiber type with external files in `zospy.analyses.physicaloptics.physical_optics_propagation` (#114)
->>>>>>> 7f2810b3
 
 ### Changed
 
@@ -62,48 +58,6 @@
 
 ### Removed
 
-<<<<<<< HEAD
-## [[2.0.0]](https://github.com/MREYE-LUMC/ZOSPy/releases/tag/v2.0.0) - 2025-03-17
-
-### Added
-
-- `zospy.zpcore.ZOS.get_instance` to get the existing `ZOS` instance, if present (#107).
-- Test reference data for OpticStudio 2025 R1. This is now the reference version for the tests (#127).
-
-### Fixed
-
-- `zospy.analyses.base.Analysis` now raises an `AttributeError` when trying to set an attribute that is not present in the OpticStudio analysis object (#106).
-- Obtain correct minimum x and y values in data grids for `zospy.analyses.extendedscene.geometric_image_analysis` (#103).
-- Setting beam and fiber type with external files in `zospy.analyses.physicaloptics.physical_optics_propagation` (#114)
-
-### Changed
-
-- `zospy.zpcore.ZOS` now uses a singleton pattern to ensure only one instance of `ZOS` is created. If a second instance is created, the existing instance is returned instead and a warning is raised (#107)
-- `zospy.zpcore.OpticStudioSystem._ZOS` was renamed to `ZOS`, making it a public attribute (#107)
-- `zospy.analyses.new_analysis`: `settings_first` is now a keyword-only argument.
-- `zospy.api.apisupport.load_zosapi_nethelper`: `preload` is now a keyword-only argument.
-- `zospy.api.apisupport.load_zosapi`: `preload` is now a keyword-only argument.
-- `zospy.functions.lde.find_surface_by_comment`: `case_sensitive` is now a keyword-only argument.
-- `zospy.functions.nce.find_object_by_comment`: `case_sensitive` is now a keyword-only argument.
-- `zospy.utils.flatten_dict`: `keep_unflattened` is now a keyword-only argument.
-- `zospy.zpcore.OpticStudioSystem.load`: `saveifneeded` is now a keyword-only argument.
-- `zospy.zpcore.OpticStudioSystem.new`: `saveifneeded` is now a keyword-only argument.
-- `zospy.zpcore.OpticStudioSystem.close`: `saveifneeded` is now a keyword-only argument.
-- `zospy.zpcore.ZOS.__init__`: all parameters are now keyword-only arguments.
-- Replaced `zospy.utils.zputils.rsetattr` with `zospy.utils.zputils.attrsetter`, based on `operator.attrgetter`.
-- `zospy.analyses` now uses a new, object-oriented interface for OpticStudio analyses (#118). The old interface is now deprecated, but still available in `zospy.analyses.old`.
-  See discussion [#87](https://github.com/MREYE-LUMC/ZOSPy/discussions/87) and the release notes for more information.
-- `zospy.utils.zputils.unpack_datagrid` now returns a DataGrid with column and row labels indicating the centers of the cells, instead
-  of the bottom-left corners of the cells (#128).
-
-### Deprecated
-
-- `zospy.analyses.old` is deprecated in favor of the new object-oriented interface in `zospy.analyses` (#118).
-
-### Removed
-
-=======
->>>>>>> 7f2810b3
 - `zospy.zpcore.ZOS.wakeup` is no longer needed, as the ZOS-API is now loaded in `zospy.zpcore.ZOS.__init__` (#107)
 - `zospy.zpcore.ZOS.connect_as_extension`, `zospy.zpcore.ZOS.create_new_application` and `zospy.zpcore.ZOS.connect_as_standalone` have been removed in favor of `zospy.zpcore.ZOS.connect` (#107)
 - `zospy.functions.nce.get_object_data` has been removed because it implements a conversion that is now done automatically by `zospy.api.codecs.OpticStudioInterfaceEncoder` (#107)
