# Changelog

All notable changes to this project will be documented in this file.

The format is based on [Keep a Changelog](https://keepachangelog.com/en/1.0.0/),
and this project adheres to [Semantic Versioning](https://semver.org/spec/v2.0.0.html),
with one exception: small features that only simplify access to certain parts of the
ZOS-API can also be added in patch releases.

## [Unreleased]

### Added

<<<<<<< HEAD
- Experimental new interface for analyses in `zospy.analyses.new` (#78, #15)
=======
- Add support for system viewer exports in `zospy.analyses.systemviewers.viewer_3d` and
  `zospy.analyses.systemviewers.cross_section` (#80).
>>>>>>> 669f9bd9

### Fixed

### Changed

### Deprecated

### Removed

## [[1.2.1]](https://github.com/MREYE-LUMC/ZOSPy/releases/tag/v1.2.1) - 2024-03-11

### Added

### Fixed

- Unsupported locale setting on import (#66, #69)
- Zernike Standard Coefficients analysis parses dates as floats under German locale (#70)

### Changed

- Custom `__dir__` method for `zospy.analyses.base.Analysis`. 
  `dir` now shows both the wrapper members and the OpticStudio analysis members (!56)  

### Deprecated

### Removed

## [[1.2.0]](https://github.com/MREYE-LUMC/ZOSPy/releases/tag/v1.2.0) - 2024-01-19

### Added

- New, unified, connection method `ZOS.connect`. This method replaces the existing connection methods
  `ZOS.connect_as_extension`, `ZOS.create_new_application` and `ZOS.connect_as_standalone`.
  The connection mode is passed as an argument and the primary system is always returned (!47) 
- The OpticStudio installation directory can be manually specified using the `opticstudio_directory` 
  parameter of the `ZOS` class. This is particularly useful if multiple OpticStudio versions are installed
  on the same system and you want to use a specific version (!47)
  - **Note:** when this parameter is used, the `ZOSAPI_NetHelper` is not loaded and `ZOS.ZOSAPI_NetHelper` 
    remains unset.
- `zospy.api.codecs` for customized conversions between ZOS-API types and Python types (!48)
- `zospy.api.codecs.OpticStudioInterfaceEncoder` for automatic downcasting of certain common generic interfaces
    to their implementation (e.g. the use of `__implementation__` is no longer needed) (!48)
- MTF analysis: `huygens_mtf` (#55)
- `pickup_chief_ray` solver (!38)
- `ZOS.disconnect` to disconnect from OpticStudio (!47)
- Support for OpticStudio 2024 R1 (!51)
- Support for Python 3.12 (!54)

### Fixed

- `OpticStudioSystem.load` fails silently when path is incorrect or relative (#34)
- Saving after connecting in extension mode fails because `OpticStudioSystem._OpenFile` is not set.
  When connecting in extension mode, `_OpenFile` is now set with the path to the opened system to prevent this (#41)

### Changed

- Changed license to MIT (#57, #58) - 2023-12-22
- Deleting a `zospy.zpcore.ZOS` object now automatically calls `ZOS.disconnect` (!47)
- When connecting in extension mode, it is not necessary anymore to save the primary system with 
  `OpticStudioSystem.save_as` before it can be saved with `OpticStudioSystem.save` (!47, #41)
- `zospy.analyses.base.Analysis` now uses `zospy.api.codecs.OpticStudioInterfaceEncoder` to downcast
    analysis interfaces to their implementation (!48)
- Accept relative paths and check if the path exists in `OpticStudioSystem.load` and `OpticStudioSystem.save_as` (!50)
- Use `zospy.constants.process_constant` for parsing the `from_column` argument of `zospy.solvers.surface_pickup`.
  This column can now be specified as either a value from `zospy.constants` or a string (!53)

### Deprecated

- `ZOS.connect_as_extension`, `ZOS.create_new_application` and `ZOS.connect_as_standalone`.
  They have been replaced with `ZOS.connect` (!47)
- `zospy.functions.nce.get_object_data` is deprecated because its task is now performed by
    `zospy.api.codecs.OpticStudioInterfaceEncoder` (!48)

### Removed

## [[1.1.2]](https://github.com/MREYE-LUMC/ZOSPy/releases/tag/v1.1.2) - 2023-12-13

### Fixed

- Reversed row index of datagrids in `zospy.utils.zputils.unpack_datagrid` (!42)

## [[1.1.1]](https://github.com/MREYE-LUMC/ZOSPy/releases/tag/v1.1.1) - 2023-09-25

### Added

- `ZOS.connect_as_standalone` as alias for `ZOS.create_new_application` (#26)
- New parameter `return_primary_system` for `ZOS.connect_as_extension` and `ZOS.create_new_application`. These methods return the primary optical system if this parameter is `True`. If the license is not valid for the ZOS-API, a `ConnectionRefusedError` is raised (#26)
- `zospy.functions.nce.get_object_data` to get the data of an NCE object (#30)

### Fixed

- Erroneous parsing of analyses results when textfile encoding was not set to `Unicode` by implementing `zospy.zpcore.ZOS.get_txt_file_encoding` (!36)
- Bug that did not allow users to change the LensUpdateMode directly through `OpticStudioSystem.LensUpdateMode` (#40)

### Changed

- Updated how and when constants in `zospy.api.config` are determined for more clarity (!39)
- Update the error message in `zospy.ZOS` to explain why only a single instance of `ZOS` is allowed (#24)
- Load ZOS-API DLLs in `ZOS.__init__` (#26)

### Deprecated

- Separate calls to `ZOS.wakeup` are now redundant. This method will be removed in a later release (#26)

## [[1.1.0]](https://github.com/MREYE-LUMC/ZOSPy/releases/tag/v1.1.0) - 2023-07-03

### Added

- Polarization analyses: `polarization_pupil_map`, `transmission` (#14)
- System viewer analyses: `cross_section`, `viewer_3d`, `shaded_model`, `nsc_3d_layout`, `nsc_shaded_model` (!20)
- Documentation for all examples (!25)
- `version` property for the `ZOS` class (!21)
- `zospy.utils.pyutils.atox`, `zospy.utils.pyutils.xtoa` and `_config.THOUSANDS_SEPARATOR` for locale-aware conversion between strings and numbers (!26)
- [.zenodo.json](.zenodo.json) to have more control over Zenodo (!32)
- `zospy.functions.lde.find_surface_by_comment` and `zospy.functions.nce.find_object_by_comment` to find LDE surfaces / NCE objects based on their comments (#18)

### Fixed

- Bug when setting the MTF type though the ZOS-API for OpticStudio < 21.2; added `zospy.analyses.mtf._correct_fft_through_focus_mtftype_api_bug` (!21)
- Incorrect implementation of `zospy.zpcore.ZOS.get_system` (!30)
- Incorrect examples in the docstrings of `zospy.functions.lde.surface_change_type` and `zospy.functions.nce.object_change_type` (!31)

### Changed

- Converted some examples into Jupyter notebooks
- Renamed `_config.DECIMAL` to `_config.DECIMAL_POINT` (!26)
- Use `.zmx` files instead of `.zos` files for unit test reference system files (!23)
- Updated compatibility information in README.md (!29)

### Removed

- Empty method `zospy.zpcore.ZOS.licence_check` (!30)<|MERGE_RESOLUTION|>--- conflicted
+++ resolved
@@ -11,12 +11,9 @@
 
 ### Added
 
-<<<<<<< HEAD
 - Experimental new interface for analyses in `zospy.analyses.new` (#78, #15)
-=======
 - Add support for system viewer exports in `zospy.analyses.systemviewers.viewer_3d` and
   `zospy.analyses.systemviewers.cross_section` (#80).
->>>>>>> 669f9bd9
 
 ### Fixed
 
