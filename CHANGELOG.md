--- conflicted
+++ resolved
@@ -16,12 +16,9 @@
 
 ### Fixed
 
-<<<<<<< HEAD
 - `zospy.analyses.new.base.Analysis` now raises an `AttributeError` when trying to set an attribute that is not present in the OpticStudio analysis object (#106).
 - Obtain correct minimum x and y values in data grids for `zospy.analyses.extendedscene.geometric_image_analysis` (#103).
-=======
-- Setting beam and fiber type with external files in PhysicalOpticsPropagation (#105)
->>>>>>> 398cbb6a
+- Setting beam and fiber type with external files in `zospy.analyses.physicaloptics.physical_optics_propagation` (#114)
 
 ### Changed
 
@@ -47,18 +44,16 @@
 
 ### Removed
 
-<<<<<<< HEAD
 - `zospy.zpcore.ZOS.wakeup` is no longer needed, as the ZOS-API is now loaded in `zospy.zpcore.ZOS.__init__` (#107)
 - `zospy.zpcore.ZOS.connect_as_extension`, `zospy.zpcore.ZOS.create_new_application` and `zospy.zpcore.ZOS.connect_as_standalone` have been removed in favor of `zospy.zpcore.ZOS.connect` (#107)
 - `zospy.functions.nce.get_object_data` has been removed because it implements a conversion that is now done automatically by `zospy.api.codecs.OpticStudioInterfaceEncoder` (#107)
 - Removed `zospy.utils.zputils.rgetattr` because `operator.attrgetter` does the same thing.
-=======
+
 ## [[1.3.1]](https://github.com/MREYE-LUMC/ZOSPy/releases/tag/v1.3.1) - 2025-01-16
 
 ### Fixed
 
 - Physical optics analysis start surface was hardcoded to 1 (#111, #112)
->>>>>>> 398cbb6a
 
 ## [[1.3.0]](https://github.com/MREYE-LUMC/ZOSPy/releases/tag/v1.3.0) - 2024-10-30
 
