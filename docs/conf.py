# Configuration file for the Sphinx documentation builder.
#
# For the full list of built-in configuration values, see the documentation:
# https://www.sphinx-doc.org/en/master/usage/configuration.html

import importlib.metadata
from datetime import datetime
from pathlib import Path
from shutil import copytree

# -- Project information -----------------------------------------------------
# https://www.sphinx-doc.org/en/master/usage/configuration.html#project-information

project = "ZOSPy"
<<<<<<< HEAD
copyright = "2023, Jan-Willem M. Beenakker, Luc van Vught, Corné Haasjes"  # noqa: A001
=======
copyright = f"2023 - {datetime.now().year}, Jan-Willem M. Beenakker, Luc van Vught, Corné Haasjes"
>>>>>>> b6f5bebc
author = "Jan-Willem M. Beenakker, Luc van Vught, Corné Haasjes"

# -- General configuration ---------------------------------------------------
# https://www.sphinx-doc.org/en/master/usage/configuration.html#general-configuration

extensions = [
    "myst_parser",
    "nbsphinx",
    "numpydoc",
    "sphinx.ext.coverage",
    "sphinx.ext.mathjax",
    "sphinx_design",
]

myst_enable_extensions = ["colon_fence", "attrs_block"]

templates_path = ["_templates"]
exclude_patterns = ["_build", "Thumbs.db", ".DS_Store", "**/.conda", "**/.ipynb_checkpoints"]

# -- Options for HTML output -------------------------------------------------
# https://www.sphinx-doc.org/en/master/usage/configuration.html#options-for-html-output

html_theme = "sphinx_book_theme"
html_static_path = ["_static"]
html_theme_options = {
    "home_page_in_toc": True,
    "repository_url": "https://github.com/MREYE-LUMC/ZOSPy",
    "use_repository_button": True,
}


# -- Options for Sphinx autodoc and numpydoc ---------------------------------
# https://www.sphinx-doc.org/en/master/usage/extensions/autodoc.html#configuration
# https://numpydoc.readthedocs.io/en/latest/install.html

# Display type hints in short form and only in the signature
autodoc_typehints = "signature"
autodoc_class_signature = "separated"
autodoc_typehints_format = "short"

# Mock imports that may be unavailable in the build environment (e.g. readthedocs)
autodoc_mock_imports = ["winreg", "clr", "System", "Python"]

numpydoc_class_members_toctree = False

# Do not document inherited class members for these types, e.g. because they extend built-in Python types
numpydoc_show_inherited_class_members = {
    "zospy.analyses.base.AttrDict": False,
    "zospy.analyses.base.AnalysisResult": False,
    "zospy.analyses.base.OnComplete": False,
}


# -- Options for nbsphinx (example notebooks) --------------------------------
# https://nbsphinx.readthedocs.io/
documentation_directory = Path(__file__).parent
example_directory = documentation_directory.parent / "examples"

# Copy examples to the documentation directory
for example in example_directory.iterdir():
    # Only include examples that are provided as notebooks
    if len(list(example.glob("*.ipynb"))) > 0:
        copytree(example, documentation_directory / "examples" / example.name, dirs_exist_ok=True)

# Add a banner to each example notebook included in the documentation
zp_version = importlib.metadata.version("zospy")
nbsphinx_prolog = rf"""
{{% set docname = env.doc2path(env.docname, base=None) %}}

.. raw:: html

    <div class="admonition note">
      This page was generated from a Jupyter notebook.
      <a href="https://github.com/MREYE-LUMC/ZOSPy/tree/v{zp_version}/examples/{{{{ env.docname.split('/')[-2] | e }}}}"
      class="reference external" download>Check the source code</a>
      or <a href="{{{{ env.docname.split('/') | last | e + '.ipynb' }}}}"
      class="reference download internal" download>download the notebook.</a>.
    </div>
"""

# -- Docstring preprocessing -------------------------------------------------
ANNOTATION_SUBSTITUTIONS = {"_ZOSAPI": "ZOSAPI"}


def apply_annotation_substitutions(app, obj: object, bound_method):  # noqa: ARG001
    """Substitute certain values in type annotations."""
    if not hasattr(obj, "__annotations__"):
        return

    for name, annotation in obj.__annotations__.items():
        if not isinstance(annotation, str):
            continue

        for old, new in ANNOTATION_SUBSTITUTIONS.items():
            if annotation.startswith(old):
                obj.__annotations__[name] = annotation.replace(old, new)


def setup(app):
    app.connect("autodoc-before-process-signature", apply_annotation_substitutions)<|MERGE_RESOLUTION|>--- conflicted
+++ resolved
@@ -12,11 +12,7 @@
 # https://www.sphinx-doc.org/en/master/usage/configuration.html#project-information
 
 project = "ZOSPy"
-<<<<<<< HEAD
-copyright = "2023, Jan-Willem M. Beenakker, Luc van Vught, Corné Haasjes"  # noqa: A001
-=======
 copyright = f"2023 - {datetime.now().year}, Jan-Willem M. Beenakker, Luc van Vught, Corné Haasjes"
->>>>>>> b6f5bebc
 author = "Jan-Willem M. Beenakker, Luc van Vught, Corné Haasjes"
 
 # -- General configuration ---------------------------------------------------
