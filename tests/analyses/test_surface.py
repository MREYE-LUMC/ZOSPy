<<<<<<< HEAD
import pytest
from pandas.testing import assert_frame_equal

=======
>>>>>>> 9caef2a7
from zospy.analyses.surface import Curvature


class TestCurvature:
<<<<<<< HEAD
    SKIP_SAGITTAL_CURVATURE = "SagitalCurvature is renamed to SagittalCurvature in OpticStudio 24.1.2 and higher"

    def test_can_run(self, simple_system):
        result = Curvature(surface=2).run(simple_system)
        assert result.data is not None

    def test_to_json(self, simple_system):
        result = Curvature(surface=2).run(simple_system)
        assert result.from_json(result.to_json()).to_json() == result.to_json()

    @pytest.mark.parametrize(
        "sampling,data,remove,surface,show_as,contour_format,bfs_criterion,bfs_reverse_direction",
        [
            ("65x65", "TangentialCurvature", None, 2, "Surface", "", "MinimumVolume", False),
            pytest.param(
                "129x129",
                "SagitalCurvature",
                None,
                2,
                "Contour",
                "",
                "MinimumVolume",
                False,
                marks=pytest.mark.skip_for_opticstudio_versions(">=24.1.2", SKIP_SAGITTAL_CURVATURE),
            ),
            pytest.param(
                "129x129",
                "SagitalCurvature",
                "BaseROC",
                2,
                "Contour",
                "0.1",
                "MinimumVolume",
                False,
                marks=pytest.mark.skip_for_opticstudio_versions(">=24.1.2", SKIP_SAGITTAL_CURVATURE),
            ),
            pytest.param(
                "129x129",
                "SagittalCurvature",
                None,
                2,
                "Contour",
                "",
                "MinimumVolume",
                False,
                marks=pytest.mark.skip_for_opticstudio_versions("<24.1.2", SKIP_SAGITTAL_CURVATURE),
            ),
            pytest.param(
                "129x129",
                "SagittalCurvature",
                "BaseROC",
                2,
                "Contour",
                "0.1",
                "MinimumVolume",
                False,
                marks=pytest.mark.skip_for_opticstudio_versions("<24.1.2", SKIP_SAGITTAL_CURVATURE),
            ),
            ("33x33", "X_Curvature", "BestFitSphere", 3, "Contour", "", "MinimumRMS", False),
            ("33x33", "X_Curvature", "BestFitSphere", 3, "Contour", "", "MinimumVolume", False),
            ("33x33", "X_Curvature", "BestFitSphere", 3, "Contour", "0.2", "MinimumVolume", True),
        ],
    )
    def test_curvature_returns_correct_result(
        self,
        simple_system,
        sampling,
        data,
        remove,
        surface,
        show_as,
        contour_format,
        bfs_criterion,
        bfs_reverse_direction,
        expected_data,
    ):
        result = Curvature(
            sampling=sampling,
            data=data,
            remove=remove,
            surface=surface,
            show_as=show_as,
            contour_format=contour_format,
            bfs_criterion=bfs_criterion,
            bfs_reverse_direction=bfs_reverse_direction,
        ).run(simple_system)

        assert_frame_equal(result.data.data, expected_data.data.data)
=======
    def test_can_run(self, simple_system):
        result = Curvature().run(simple_system)
        assert result.data is not None

    def test_to_json(self, simple_system):
        result = Curvature().run(simple_system)
        assert result.from_json(result.to_json()).to_json() == result.to_json()
>>>>>>> 9caef2a7
<|MERGE_RESOLUTION|>--- conflicted
+++ resolved
@@ -1,15 +1,11 @@
-<<<<<<< HEAD
-import pytest
-from pandas.testing import assert_frame_equal
-
-=======
->>>>>>> 9caef2a7
 from zospy.analyses.surface import Curvature
 
+from zospy.analyses.surface import Curvature
 
 class TestCurvature:
-<<<<<<< HEAD
-    SKIP_SAGITTAL_CURVATURE = "SagitalCurvature is renamed to SagittalCurvature in OpticStudio 24.1.2 and higher"
+    def test_can_run(self, simple_system):
+        result = Curvature().run(simple_system)
+        assert result.data is not None
 
     def test_can_run(self, simple_system):
         result = Curvature(surface=2).run(simple_system)
@@ -96,13 +92,4 @@
             bfs_reverse_direction=bfs_reverse_direction,
         ).run(simple_system)
 
-        assert_frame_equal(result.data.data, expected_data.data.data)
-=======
-    def test_can_run(self, simple_system):
-        result = Curvature().run(simple_system)
-        assert result.data is not None
-
-    def test_to_json(self, simple_system):
-        result = Curvature().run(simple_system)
-        assert result.from_json(result.to_json()).to_json() == result.to_json()
->>>>>>> 9caef2a7
+        assert_frame_equal(result.data.data, expected_data.data.data)