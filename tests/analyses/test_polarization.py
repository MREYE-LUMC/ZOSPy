<<<<<<< HEAD
import pytest

from tests.helpers import assert_dataclass_equal
from zospy.analyses.polarization import PolarizationPupilMap, PolarizationTransmission
=======
from zospy.analyses.polarization import PolarizationPupilMap, PolarizationTransmission

>>>>>>> 9caef2a7

class TestPolarizationTransmission:
    def test_can_run(self, simple_system):
        result = PolarizationTransmission().run(simple_system)
        assert result.data is not None

<<<<<<< HEAD

class TestPolarizationTransmission:
    def test_can_run(self, simple_system):
        result = PolarizationTransmission().run(simple_system)
        assert result.data is not None

    def test_to_json(self, simple_system):
        result = PolarizationTransmission().run(simple_system)
        assert result.from_json(result.to_json()).to_json() == result.to_json()

    @pytest.mark.parametrize(
        "sampling,unpolarized,jx,jy,x_phase,y_phase",
        [
            ("32x32", False, 1, 0, 0, 0),
            ("32x32", False, 0, 1, 0, 0),
            ("32x32", False, 1, 1, 0, 0),
            ("32x32", False, 0.001, 1, 0, 0),
            ("64x64", False, 1, 1, 45, 90),
            ("64x64", True, 1, 0, 0, 0),
        ],
    )
    def test_transmission_returns_correct_result(
        self, polarized_system, sampling, unpolarized, jx, jy, x_phase, y_phase, expected_data
    ):
        result = PolarizationTransmission(
            sampling=sampling, unpolarized=unpolarized, jx=jx, jy=jy, x_phase=x_phase, y_phase=y_phase
        ).run(polarized_system)

        assert_dataclass_equal(result.data, expected_data.data)

    @pytest.mark.parametrize(
        "sampling,unpolarized,jx,jy,x_phase,y_phase",
        [
            ("32x32", False, 1, 0, 0, 0),
            ("32x32", False, 0, 1, 0, 0),
            ("32x32", False, 1, 1, 0, 0),
            ("32x32", False, 0.001, 1, 0, 0),
            ("64x64", False, 1, 1, 45, 90),
            ("64x64", True, 1, 0, 0, 0),
        ],
    )
    def test_transmission_matches_reference_data(
        self, polarized_system, sampling, unpolarized, jx, jy, x_phase, y_phase, reference_data
    ):
        result = PolarizationTransmission(
            sampling=sampling, unpolarized=unpolarized, jx=jx, jy=jy, x_phase=x_phase, y_phase=y_phase
        ).run(polarized_system)

        assert_dataclass_equal(result.data, reference_data.data)
=======
    def test_to_json(self, simple_system):
        result = PolarizationTransmission().run(simple_system)
        assert result.from_json(result.to_json()).to_json() == result.to_json()
>>>>>>> 9caef2a7


class TestPolarizationPupilMap:
    def test_can_run(self, simple_system):
        result = PolarizationPupilMap().run(simple_system)
        assert result.data is not None
<<<<<<< HEAD

    def test_to_json(self, simple_system):
        result = PolarizationPupilMap().run(simple_system)
        assert result.from_json(result.to_json()).to_json() == result.to_json()

    @pytest.mark.parametrize(
        "jx,jy,x_phase,y_phase,surface,sampling",
        [
            (1, 0, 0, 0, "Image", "11x11"),
            (1, 1, 0, 0, 2, "11x11"),
            (0, 1, 0, 0, "Image", "11x11"),
            (1, 1, 45, 90, "Image", "17x17"),
        ],
    )
    def test_polarization_pupil_map_returns_correct_result(
        self, polarized_system, jx, jy, x_phase, y_phase, surface, sampling, expected_data
    ):
        result = PolarizationPupilMap(
            jx=jx, jy=jy, x_phase=x_phase, y_phase=y_phase, surface=surface, sampling=sampling
        ).run(polarized_system)

        assert_dataclass_equal(result.data, expected_data.data)

    @pytest.mark.parametrize(
        "jx,jy,x_phase,y_phase,surface,sampling",
        [
            pytest.param(
                1,
                0,
                0,
                0,
                "Image",
                "11x11",
                marks=pytest.mark.xfail_for_opticstudio_versions(["20.3.2"], XFAIL_REASON),
            ),
            (1, 1, 0, 0, 2, "11x11"),
            (0, 1, 0, 0, "Image", "11x11"),
            pytest.param(
                1,
                1,
                45,
                90,
                "Image",
                "17x17",
                marks=pytest.mark.xfail_for_opticstudio_versions(["20.3.2", ">=24.1.3"], XFAIL_REASON),
            ),
        ],
    )
    def test_polarization_pupil_map_matches_reference_data(
        self, polarized_system, jx, jy, x_phase, y_phase, surface, sampling, reference_data
    ):
        result = PolarizationPupilMap(
            jx=jx, jy=jy, x_phase=x_phase, y_phase=y_phase, surface=surface, sampling=sampling
        ).run(polarized_system)

        assert_dataclass_equal(result.data, reference_data.data)
=======

    def test_to_json(self, simple_system):
        result = PolarizationPupilMap().run(simple_system)
        assert result.from_json(result.to_json()).to_json() == result.to_json()
>>>>>>> 9caef2a7
<|MERGE_RESOLUTION|>--- conflicted
+++ resolved
@@ -1,19 +1,13 @@
-<<<<<<< HEAD
 import pytest
 
 from tests.helpers import assert_dataclass_equal
 from zospy.analyses.polarization import PolarizationPupilMap, PolarizationTransmission
-=======
-from zospy.analyses.polarization import PolarizationPupilMap, PolarizationTransmission
-
->>>>>>> 9caef2a7
 
 class TestPolarizationTransmission:
     def test_can_run(self, simple_system):
         result = PolarizationTransmission().run(simple_system)
         assert result.data is not None
 
-<<<<<<< HEAD
 
 class TestPolarizationTransmission:
     def test_can_run(self, simple_system):
@@ -63,18 +57,12 @@
         ).run(polarized_system)
 
         assert_dataclass_equal(result.data, reference_data.data)
-=======
-    def test_to_json(self, simple_system):
-        result = PolarizationTransmission().run(simple_system)
-        assert result.from_json(result.to_json()).to_json() == result.to_json()
->>>>>>> 9caef2a7
 
 
 class TestPolarizationPupilMap:
     def test_can_run(self, simple_system):
         result = PolarizationPupilMap().run(simple_system)
         assert result.data is not None
-<<<<<<< HEAD
 
     def test_to_json(self, simple_system):
         result = PolarizationPupilMap().run(simple_system)
@@ -130,10 +118,4 @@
             jx=jx, jy=jy, x_phase=x_phase, y_phase=y_phase, surface=surface, sampling=sampling
         ).run(polarized_system)
 
-        assert_dataclass_equal(result.data, reference_data.data)
-=======
-
-    def test_to_json(self, simple_system):
-        result = PolarizationPupilMap().run(simple_system)
-        assert result.from_json(result.to_json()).to_json() == result.to_json()
->>>>>>> 9caef2a7
+        assert_dataclass_equal(result.data, reference_data.data)