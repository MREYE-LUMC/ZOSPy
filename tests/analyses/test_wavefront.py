--- conflicted
+++ resolved
@@ -1,12 +1,8 @@
-<<<<<<< HEAD
 import pytest
 from pandas.testing import assert_frame_equal
 
 from tests.helpers import assert_dataclass_equal
-=======
->>>>>>> 9caef2a7
 from zospy.analyses.wavefront import WavefrontMap, ZernikeStandardCoefficients
-
 
 class TestWavefrontMap:
     def test_can_run(self, simple_system):
@@ -16,7 +12,6 @@
     def test_to_json(self, simple_system):
         result = WavefrontMap().run(simple_system)
         assert result.from_json(result.to_json()).to_json() == result.to_json()
-<<<<<<< HEAD
 
     @pytest.mark.parametrize(
         "sampling,use_exit_pupil", [("64x64", True), ("64x64", False), ("128x128", True), ("128x128", False)]
@@ -25,8 +20,6 @@
         result = WavefrontMap(sampling=sampling, use_exit_pupil=use_exit_pupil).run(simple_system)
 
         assert_frame_equal(result.data, expected_data.data)
-=======
->>>>>>> 9caef2a7
 
 
 class TestZernikeStandardCoefficients:
@@ -36,7 +29,6 @@
 
     def test_to_json(self, simple_system):
         result = ZernikeStandardCoefficients().run(simple_system)
-<<<<<<< HEAD
         assert result.from_json(result.to_json()).to_json() == result.to_json()
 
     @pytest.mark.parametrize("sampling,maximum_term", [("64x64", 37), ("128x128", 64)])
@@ -81,7 +73,4 @@
         for k in result.data.coefficients:
             assert_dataclass_equal(
                 result.data.coefficients[k], reference_data.data.coefficients[k], ignore_fields=["formula"]
-            )
-=======
-        assert result.from_json(result.to_json()).to_json() == result.to_json()
->>>>>>> 9caef2a7
+            )