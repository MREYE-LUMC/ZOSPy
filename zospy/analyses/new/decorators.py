--- conflicted
+++ resolved
@@ -8,15 +8,13 @@
 import pydantic
 from pydantic import ConfigDict, Field, PrivateAttr
 
-<<<<<<< HEAD
-__all__ = ("analysis_result", "analysis_settings")
-=======
 if version_info <= (3, 11):
     from typing_extensions import dataclass_transform
 else:
     from typing import dataclass_transform
 
->>>>>>> 858a2ecc
+
+__all__ = ("analysis_result", "analysis_settings")
 
 
 def _default_config_dataclass(default_config: ConfigDict, cls=None, config: ConfigDict | None = None, **kwargs):
