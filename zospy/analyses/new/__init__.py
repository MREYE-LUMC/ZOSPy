"""OpticStudio Analyses.

Analyses in OpticStudio are available through `zospy.analyses`.
This module provides basic classes and functions for interacting with
analyses (in `zospy.analyses.base`), as well as a procedural interface
to several analyses.

Examples
--------
Run a Single Ray Trace analysis:

>>> from zospy.analyses.new.wavefront import ZernikeStandardCoefficients
>>> ZernikeStandardCoefficients(sampling="32x32", maximum_term=15).run(oss)

Open an analysis for which a wrapper function is not yet available:

>>> import zospy as zp
>>> analysis = zp.analyses.new_analysis(
...     oss, zp.constants.Analysis.AnalysisIDM.ImageSimulation
... )
"""

<<<<<<< HEAD
from zospy.analyses.new import (
    extendedscene,
    mtf,
    polarization,
    raysandspots,
    reports,
    surface,
    systemviewers,
    wavefront,
)
=======
from zospy.analyses.new import mtf, polarization, raysandspots, reports, surface, systemviewers, wavefront
from zospy.analyses.new.base import new_analysis
>>>>>>> 0a0e8517

__all__ = (
    "mtf",
    "extendedscene",
    "polarization",
    "raysandspots",
    "reports",
    "surface",
    "systemviewers",
    "wavefront",
    "new_analysis",
)<|MERGE_RESOLUTION|>--- conflicted
+++ resolved
@@ -20,25 +20,12 @@
 ... )
 """
 
-<<<<<<< HEAD
-from zospy.analyses.new import (
-    extendedscene,
-    mtf,
-    polarization,
-    raysandspots,
-    reports,
-    surface,
-    systemviewers,
-    wavefront,
-)
-=======
-from zospy.analyses.new import mtf, polarization, raysandspots, reports, surface, systemviewers, wavefront
+from zospy.analyses.new import extendedscene, mtf, polarization, raysandspots, reports, surface, systemviewers, wavefront
 from zospy.analyses.new.base import new_analysis
->>>>>>> 0a0e8517
 
 __all__ = (
+    "extendedscene",
     "mtf",
-    "extendedscene",
     "polarization",
     "raysandspots",
     "reports",
