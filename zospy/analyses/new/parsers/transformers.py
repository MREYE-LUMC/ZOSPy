"""Transformers and helper classes for parsing OpticStudio analysis output.

Provides the `ZospyTransformer` class for transforming common OpticStudio constructs into dictionaries.
"""

from __future__ import annotations

from itertools import groupby
from typing import Any, NamedTuple, TypedDict, TypeVar

from lark import Discard, Transformer

from zospy.utils.pyutils import atox

FieldValue = TypeVar("FieldValue")


class SimpleField(NamedTuple):
    """A simple field with a name and a value."""

    name: str
    value: FieldValue


class ParametricField(NamedTuple):
    """A field with parameters and a value.

    Should be used as a value for a `SimpleField`.
    """

    parameters: int | float | tuple[int | float, ...]
    value: FieldValue


class UnitField(TypedDict):
    """A field with a unit.

    Should be used as a value for a `SimpleField`.
    """

    value: float
    unit: str


def group_parametric_fields(
    parametric_fields: list[SimpleField[ParametricField]],
) -> dict[str, dict[list[int | float], Any]]:
    """Convert a list of parametric fields into a dictionary of dictionaries."""
    result = {}

    for name, fields in groupby(parametric_fields, lambda field: field.name):
        result[name] = {field.value.parameters: field.value.value for field in fields}

    return result


class ZospyTransformer(Transformer):
    """Parse tree transformations for common constructs in OpticStudio analysis output."""

    DATE = str
    WORD = str

<<<<<<< HEAD
    def FLOAT(self, f: str) -> float:  # noqa: N802
=======
    def INT(self, i: str) -> int:
        """Integer number."""
        return atox(i, int)

    def UINT(self, i: str) -> int:
        """Unsigned integer number."""
        return atox(i, int)

    def FLOAT(self, f: str) -> float:
>>>>>>> 4181d6f8
        """Floating point number with localized decimal separator."""
        return atox(f, float)

    multi_string = " ".join

    def string_list(self, args) -> list[str]:
        """List of whitespace-separated strings."""
        return list(map(str, args))

    list = list

    def dict(self, args):
<<<<<<< HEAD
        """Transform a key-value mapping."""
        keys = (f.name for f in args)
=======
        """Key-value mapping."""
        keys = map(lambda f: f.name, args)
>>>>>>> 4181d6f8

        result = {}

        for is_parametric, fields in groupby(args, lambda field: isinstance(field.value, ParametricField)):
            if is_parametric:
                result.update(group_parametric_fields(fields))
            else:
                result.update({field.name: field.value for field in fields})

        return {k: result[k] for k in keys}

    def start(self, args):
        """Transform the root of the parse tree."""
        return dict(args)

    def table(self, args):
        """Transform a table with a header and one or more rows."""
        header, *rows = args

        return (header, rows)

    def field_group(self, args):
        """Transform a group of fields under a common key to a SimpleField."""
        name, fields = args

        return SimpleField(name, fields)

    def simple_field(self, args) -> SimpleField:
        """Transform a simple field with a name and a value."""
        if len(args) == 2:
            return SimpleField(*args)

        if len(args) == 1:
            return SimpleField(args[0], None)

        return args

    def parametric_unit_field(self, args) -> SimpleField[ParametricField[UnitField]]:
        """Transform a field with parameters and a unit."""
        name, parameters, value, unit = args

        return SimpleField(str(name), ParametricField(parameters, UnitField(value=value, unit=unit)))

    def unit_field(self, args) -> SimpleField[UnitField]:
        """Transform a field with a unit."""
        name, value, unit = args

        return SimpleField(str(name), UnitField(value=value, unit=unit))

    def unit(self, args) -> str:
        """Transform a unit of measurement."""
        return " ".join(args)

    def parametric_field(self, args) -> SimpleField[ParametricField]:
        """Transform a field with parameters."""
        name, parameters, value = args

        return SimpleField(str(name), ParametricField(parameters, value))

    def field_name(self, name) -> str:
        """Transform a field name."""
        return " ".join(name)

    def field_value(self, value):
        """Transform a field value."""
        (value,) = value
        return value

    def field_parameters(self, args):
        """Transform field parameters."""
        if len(args) == 1:
            return args[0]

        return tuple(args)

    def text(self, args):  # noqa: ARG002
        """Discard text that can be ignored."""
        return Discard<|MERGE_RESOLUTION|>--- conflicted
+++ resolved
@@ -60,9 +60,6 @@
     DATE = str
     WORD = str
 
-<<<<<<< HEAD
-    def FLOAT(self, f: str) -> float:  # noqa: N802
-=======
     def INT(self, i: str) -> int:
         """Integer number."""
         return atox(i, int)
@@ -72,7 +69,6 @@
         return atox(i, int)
 
     def FLOAT(self, f: str) -> float:
->>>>>>> 4181d6f8
         """Floating point number with localized decimal separator."""
         return atox(f, float)
 
@@ -85,13 +81,8 @@
     list = list
 
     def dict(self, args):
-<<<<<<< HEAD
         """Transform a key-value mapping."""
         keys = (f.name for f in args)
-=======
-        """Key-value mapping."""
-        keys = map(lambda f: f.name, args)
->>>>>>> 4181d6f8
 
         result = {}
 
