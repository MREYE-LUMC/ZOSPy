--- conflicted
+++ resolved
@@ -36,13 +36,9 @@
 if TYPE_CHECKING:
     from os import PathLike
 
-<<<<<<< HEAD
-__all__ = ("ZOS", "OpticStudioSystem")
-=======
     from zospy.api import _ZOSAPI
 
 __all__ = ("OpticStudioSystem", "ZOS")
->>>>>>> 804dbf1a
 
 logger = logging.getLogger(__name__)
 
