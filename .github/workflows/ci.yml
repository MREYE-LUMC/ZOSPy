--- conflicted
+++ resolved
@@ -40,18 +40,7 @@
     if: github.event_name == 'pull_request' && !contains(github.event.pull_request.labels.*.name, 'skip changelog')
     name: Check CHANGELOG.md for updates
     steps:
-<<<<<<< HEAD
         - uses: actions/checkout@v4
-        - name: Check for file updates
-          id: changed-files
-          uses: tj-actions/changed-files@v41
-          with:
-            files: CHANGELOG.md
-        - name: Fail if nothing changed
-          if: steps.changed-files.outputs.any_changed != 'true'
-          run: exit 1
-=======
-        - uses: actions/checkout@v3
         - name: Check for CHANGELOG.md updates
           run: |
             git fetch
@@ -62,6 +51,4 @@
               then
                 exit 0
               fi
-            done
-            exit 1
->>>>>>> 7557107a
+            done